<Project Sdk="Microsoft.NET.Sdk">

  <PropertyGroup>
    <TargetFramework>net6</TargetFramework>
  </PropertyGroup>

  <Import Project="..\..\Build\AllNonTestProjects.targets" />

  <ItemGroup>
<<<<<<< HEAD
    <PackageReference Include="Azure.Identity" Version="1.10.4" />
=======
    <PackageReference Include="Azure.Identity" Version="1.10.2" />
>>>>>>> e14aaa21
    <PackageReference Include="Azure.Storage.Blobs" Version="12.14.1" />
    <PackageReference Include="Microsoft.ApplicationInsights.AspNetCore" Version="2.22.0" />
    <PackageReference Include="Microsoft.Azure.EventGrid" Version="3.2.1" />
    <PackageReference Include="Microsoft.Azure.Management.Fluent" Version="1.38.1" />
    <PackageReference Include="Microsoft.CodeAnalysis.NetAnalyzers" Version="7.0.0">
      <PrivateAssets>all</PrivateAssets>
      <IncludeAssets>runtime; build; native; contentfiles; analyzers; buildtransitive</IncludeAssets>
    </PackageReference>
    <PackageReference Include="Newtonsoft.Json" Version="13.0.2" />
  </ItemGroup>
</Project><|MERGE_RESOLUTION|>--- conflicted
+++ resolved
@@ -7,11 +7,7 @@
   <Import Project="..\..\Build\AllNonTestProjects.targets" />
 
   <ItemGroup>
-<<<<<<< HEAD
     <PackageReference Include="Azure.Identity" Version="1.10.4" />
-=======
-    <PackageReference Include="Azure.Identity" Version="1.10.2" />
->>>>>>> e14aaa21
     <PackageReference Include="Azure.Storage.Blobs" Version="12.14.1" />
     <PackageReference Include="Microsoft.ApplicationInsights.AspNetCore" Version="2.22.0" />
     <PackageReference Include="Microsoft.Azure.EventGrid" Version="3.2.1" />
